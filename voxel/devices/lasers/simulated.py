import random

from voxel.devices.lasers.base import BaseLaser
import logging
from serial import Serial
from voxel.descriptors.deliminated_property import DeliminatedProperty

MODULATION_MODES = {
    'off': {'external_control_mode': 'OFF', 'digital_modulation': 'OFF'},
    'analog': {'external_control_mode': 'ON', 'digital_modulation': 'OFF'},
    'digital': {'external_control_mode': 'OFF', 'digital_modulation': 'ON'}
}

MAX_POWER_MW = 100


class SimulatedCombiner:

    def __init__(self, port):
        """Class for the L6CC oxxius combiner. This combiner can have LBX lasers or LCX"""

        self.ser = Serial
        self.log = logging.getLogger(f"{__name__}.{self.__class__.__name__}")
        self._PercentageSplitStatus = 0
<<<<<<< HEAD
    @DeliminatedProperty(minimum=0, maximum=100, unit='%')
=======

    @property
>>>>>>> e0d9db0b
    def percentage_split(self):
        """Set percentage split of lasers"""

        return self._PercentageSplitStatus

    @percentage_split.setter
    def percentage_split(self, value):
        """Get percentage split of lasers"""
        if value > 100 or value < 0:
            self.log.error(f'Impossible to set percentage spilt to {value}')
            return
        self._PercentageSplitStatus = value

    def close(self):
        pass


class SimulatedLaser(BaseLaser):

    def __init__(self, id: str, combiner: SimulatedCombiner, prefix: str = '', coefficients: dict = {}):
        """
        Communicate with specific Simulated laser in Simulated Combiner box.

        :param id: voxel device id for this laser.
        :param combiner: SimulatedCombiner instance used to communicate with the laser.
        :param prefix: prefix specic to laser.
        """
        super().__init__(id)

        self.prefix = prefix
        self._combiner = combiner
        self._simulated_power_setpoint_mw = 10.0
        self._max_power_mw = 100.0
        self._modulation_mode = 'digital'
        self._temperature = 20.0
        self._cdrh = 'ON'
        self._status = []

    def enable(self):
        pass

    def disable(self):
        pass

    @DeliminatedProperty(minimum=0, maximum=MAX_POWER_MW)
    def power_setpoint_mw(self):
        return self._simulated_power_setpoint_mw

    @power_setpoint_mw.setter
    def power_setpoint_mw(self, value: float):
        self._simulated_power_setpoint_mw = value

    @property
    def power_mw(self):
        return random.gauss(self._simulated_power_setpoint_mw, 0.1)

    @property
    def modulation_mode(self):
        return self._modulation_mode

    @modulation_mode.setter
    def modulation_mode(self, value: str):
        if value not in MODULATION_MODES.keys():
            raise ValueError("mode must be one of %r." % MODULATION_MODES.keys())
        for attribute, state in MODULATION_MODES[value].items():
            setattr(self, attribute, state)
            self._modulation_mode = value

    @property
    def temperature_c(self):
        return self._temperature

    def status(self):
        return self._status

    @property
    def cdrh(self):
        return self._cdrh

    @cdrh.setter
    def cdrh(self, value: str):
        self._cdrh = value

    def close(self):
        pass<|MERGE_RESOLUTION|>--- conflicted
+++ resolved
@@ -14,40 +14,9 @@
 MAX_POWER_MW = 100
 
 
-class SimulatedCombiner:
-
-    def __init__(self, port):
-        """Class for the L6CC oxxius combiner. This combiner can have LBX lasers or LCX"""
-
-        self.ser = Serial
-        self.log = logging.getLogger(f"{__name__}.{self.__class__.__name__}")
-        self._PercentageSplitStatus = 0
-<<<<<<< HEAD
-    @DeliminatedProperty(minimum=0, maximum=100, unit='%')
-=======
-
-    @property
->>>>>>> e0d9db0b
-    def percentage_split(self):
-        """Set percentage split of lasers"""
-
-        return self._PercentageSplitStatus
-
-    @percentage_split.setter
-    def percentage_split(self, value):
-        """Get percentage split of lasers"""
-        if value > 100 or value < 0:
-            self.log.error(f'Impossible to set percentage spilt to {value}')
-            return
-        self._PercentageSplitStatus = value
-
-    def close(self):
-        pass
-
-
 class SimulatedLaser(BaseLaser):
 
-    def __init__(self, id: str, combiner: SimulatedCombiner, prefix: str = '', coefficients: dict = {}):
+    def __init__(self, id: str, prefix: str = '', coefficients: dict = {}):
         """
         Communicate with specific Simulated laser in Simulated Combiner box.
 
@@ -58,7 +27,7 @@
         super().__init__(id)
 
         self.prefix = prefix
-        self._combiner = combiner
+        self.ser = Serial
         self._simulated_power_setpoint_mw = 10.0
         self._max_power_mw = 100.0
         self._modulation_mode = 'digital'
