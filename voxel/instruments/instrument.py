import logging
from pathlib import Path
import inspect
import importlib
from serial import Serial
from ruamel.yaml import YAML
import inflection
from threading import Lock, RLock
from functools import wraps
from voxel.descriptors.deliminated_property import _DeliminatedProperty

class Instrument:

    def __init__(self, config_path: str, log_level='INFO'):
        self.log = logging.getLogger(f"{__name__}.{self.__class__.__name__}")
        self.log.setLevel(log_level)

        self.config_path = Path(config_path)
        # yaml = YAML(typ='safe', pure=True)    # loads yaml in as dict. May want to use in future
        self.config = YAML(typ='safe', pure=True).load(self.config_path)

        # store a dict of {device name: device type} for convenience
        self.channels = {}
        self.stage_axes = []

        # construct microscope
        self._construct()

    def _construct(self):
        """Construct device based on configuration yaml"""
        self.log.info(f'constructing instrument from {self.config_path}')
        # grab instrument id
        try:
            self.id = self.config['instrument']['id']
        except:
            raise ValueError('no instrument id defined. check yaml file.')
        # construct devices
        for device_name, device_specs in self.config['instrument']['devices'].items():
            self._construct_device(device_name, device_specs)

        # TODO: need somecheck to make sure if multiple filters, they don't come from the same wheel
        # construct and verify channels
        for channel in self.config['instrument']['channels'].values():
            for laser_name in channel.get('lasers', []):
                if laser_name not in self.lasers.keys():
                    raise ValueError(f'laser {laser_name} not in {self.lasers.keys()}')
            for filter in channel.get('filters', []):
                if filter not in self.filters.keys():
                    raise ValueError(f'filter wheel {filter} not in {self.filters.keys()}')
                if filter not in sum([list(v.filters.keys()) for v in self.filter_wheels.values()], []):
                    raise ValueError(f'filter {filter} not associated with any filter wheel: {self.filter_wheels}')
        self.channels = self.config['instrument']['channels']

    def _construct_device(self, device_name, device_specs, lock: Lock = None):
        """Load, setup, and add any sub-devices or tasks of a device. Also wrap class methods and properties with
        thread safe locking function

        :param device_name: name of device
        :param device_specs: dictionary dictating how device should be set up
        :param lock: lock to be used for device and sub-devices
        """

        self.log.info(f'constructing {device_name}')
        lock = RLock() if lock is None else lock
        device_type = inflection.pluralize(device_specs['type'])
        driver = device_specs['driver']
        module = device_specs['module']
        init = device_specs.get('init', {})
        device_object = self._load_device(driver, module, init, lock)
        settings = device_specs.get('settings', {})
        self._setup_device(device_object, settings)

        # create device dictionary if it doesn't already exist and add device to dictionary
        if not hasattr(self, device_type):
            setattr(self, device_type, {})
        getattr(self, device_type)[device_name] = device_object

        # added logic for stages to store and check stage axes
        if device_type == 'tiling_stages' or device_type == 'scanning_stages':
            instrument_axis = device_specs['init']['instrument_axis']
            if instrument_axis in self.stage_axes:
                raise ValueError(f'{instrument_axis} is duplicated and already exists!')
            else:
                self.stage_axes.append(instrument_axis)

        # Add subdevices under device and fill in any needed keywords to init
        for subdevice_name, subdevice_specs in device_specs.get('subdevices', {}).items():
            self._construct_subdevice(device_object, subdevice_name, subdevice_specs, lock)

    def _construct_subdevice(self, device_object, subdevice_name, subdevice_specs, lock):
        """Handle the case where devices share serial ports or device objects
        :param device_object: parent device setup before sub-device
        :param subdevice_name: name of sub-device
        :param subdevice_specs: dictionary dictating how sub-device should be set up
        :param lock: lock to be used for device and sub-devices"""

        # Import subdevice class in order to access keyword argument required in the init of the device
        subdevice_class = getattr(importlib.import_module(subdevice_specs['driver']), subdevice_specs['module'])
        subdevice_needs = inspect.signature(subdevice_class.__init__).parameters
        for name, parameter in subdevice_needs.items():
            # If subdevice init needs a serial port, add device's serial port to init arguments
            if parameter.annotation == Serial and Serial in [type(v) for v in device_object.__dict__.values()]:
                # assuming only one relevant serial port in parent
                subdevice_specs['init'][name] = [v for v in device_object.__dict__.values() if type(v) == Serial][0]
            # If subdevice init needs parent object type, add device object to init arguments
            elif parameter.annotation == type(device_object):
                subdevice_specs['init'][name] = device_object
<<<<<<< HEAD
        self._construct_device(subdevice_name, subdevice_specs, lock)

    def _load_device(self, driver: str, module: str, kwds, lock: Lock):
        """Load device based on driver, module, and kwds specified. Also wrap class methods and properties with
        thread safe locking function
=======
        self._construct_device(subdevice_name, subdevice_specs)
>>>>>>> ec6dc2b8

        :param driver: driver of device
        :param module: specific class of device within driver
        :param kwds: keyword argument required in the init of the device,
        :param lock: lock to be used for device and sub-devices """

        self.log.info(f'loading {driver}.{module}')
        device_class = getattr(importlib.import_module(driver), module)
        #return device_class(**kwds)
        thread_safe_device_class = for_all_methods(lock, device_class)
        return thread_safe_device_class(**kwds)


    def _setup_device(self, device: object, settings: dict):
        """Setup device based on settings dictionary
        :param device: device to be setup
        :param settings: dictionary of attributes, values to set according to config"""

        self.log.info(f'setting up {device}')
        # successively iterate through settings keys
        for key, value in settings.items():
            setattr(device, key, value)


def for_all_methods(lock, cls):
    """Function that iterates through callable methods and properties in a class and wraps with lock_methods"""
    for attr_name in cls.__dict__:
        if attr_name == '__init__':
            continue
        attr = getattr(cls, attr_name)
        if type(attr) == _DeliminatedProperty:
            attr._fset = lock_methods(attr._fset, lock)
            attr._fget = lock_methods(attr._fget, lock)
        elif isinstance(attr, property):
            wrapped_getter = lock_methods(getattr(attr, 'fget'), lock)
            wrapped_setter = lock_methods(getattr(attr, 'fset'), lock)
            setattr(cls, attr_name, property(wrapped_getter, wrapped_setter))
        elif callable(attr) and not isinstance(inspect.getattr_static(cls, attr_name), staticmethod):
            setattr(cls, attr_name, lock_methods(attr, lock))
    return cls

def lock_methods(fn, lock):
    """Wrapper that locks lock shared by all methods and properties so class is thread safe"""

    @wraps(fn)
    def wrapper(*args, **kwargs):
        with lock:
            return fn(*args, **kwargs)
    return wrapper<|MERGE_RESOLUTION|>--- conflicted
+++ resolved
@@ -105,15 +105,11 @@
             # If subdevice init needs parent object type, add device object to init arguments
             elif parameter.annotation == type(device_object):
                 subdevice_specs['init'][name] = device_object
-<<<<<<< HEAD
         self._construct_device(subdevice_name, subdevice_specs, lock)
 
     def _load_device(self, driver: str, module: str, kwds, lock: Lock):
         """Load device based on driver, module, and kwds specified. Also wrap class methods and properties with
         thread safe locking function
-=======
-        self._construct_device(subdevice_name, subdevice_specs)
->>>>>>> ec6dc2b8
 
         :param driver: driver of device
         :param module: specific class of device within driver
@@ -122,7 +118,6 @@
 
         self.log.info(f'loading {driver}.{module}')
         device_class = getattr(importlib.import_module(driver), module)
-        #return device_class(**kwds)
         thread_safe_device_class = for_all_methods(lock, device_class)
         return thread_safe_device_class(**kwds)
 
