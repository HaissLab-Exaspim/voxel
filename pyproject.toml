[build-system]
requires = ["flit_core >=3.2,<4"]
build-backend = "flit_core.buildapi"

[project]
name = "voxel"
authors = [
    { name = "Micah Woodard", email = "micah.woodard@alleninstitute.org" },
    { name = "Adam Glaser", email = "adam.glaser@alleninstitute.org" },
    { name = "Walter Mwaniki", email = "walter.mwaniki@alleninstitute.org" },
]
version = "0.0.0"
dynamic = ["description"]
description-file = 'README.md'
dependencies = [
    'pyserial >= 3.5',
    'ruamel-yaml >= 0.18.5',
    'psutil >= 5.9.8',
    'nidaqmx >= 0.9.0',
    'matplotlib >= 3.8.2',
    'scipy >= 1.12.0',
    'PyImarisWriter >= 0.7.0',
    'tifffile >= 2024.1.30',
    'egrabber >= 0.0.2',
    'h5py >= 3.0.0',
    'scikit-image >= 0.20.0',
    'gputools >= 0.2.14',
    'scikit-tensor-py3',
    'tensorstore >= 0.1.56',
    'pyclesperanto >= 0.8.2',
    'pylablib >= 1.4.2',
<<<<<<< HEAD
    'tigerasi >= 0.0.26',
    'imohash >= 1.0.5'
=======
    'pytest >= 8.2.1',
    'inflection >= 0.5.1',
    'tigerasi >= 0.0.26',
    'pydantic >= 2.7.3',
>>>>>>> b74f1706
]<|MERGE_RESOLUTION|>--- conflicted
+++ resolved
@@ -29,13 +29,9 @@
     'tensorstore >= 0.1.56',
     'pyclesperanto >= 0.8.2',
     'pylablib >= 1.4.2',
-<<<<<<< HEAD
-    'tigerasi >= 0.0.26',
-    'imohash >= 1.0.5'
-=======
     'pytest >= 8.2.1',
     'inflection >= 0.5.1',
     'tigerasi >= 0.0.26',
     'pydantic >= 2.7.3',
->>>>>>> b74f1706
+    'imohash >= 1.0.5'
 ]