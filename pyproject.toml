--- conflicted
+++ resolved
@@ -33,13 +33,10 @@
     'inflection >= 0.5.1',
     'tigerasi >= 0.0.26',
     'pydantic >= 2.7.3',
-<<<<<<< HEAD
-    'imohash >= 1.0.5'
-=======
     'PyVISA >= 1.14.1',
     'PyVISA-py >= 0.7.2',
     'pyusb >= 1.2.1',
->>>>>>> 0a6b46c8
+    'imohash >= 1.0.5'
     'sympy >= 1.12.1',
     'pycobolt @ git+https://github.com/cobolt-lasers/pycobolt.git',
 ]