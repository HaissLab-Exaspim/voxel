--- conflicted
+++ resolved
@@ -68,7 +68,6 @@
         self.callback_class = ImarisProgressChecker()
 
     @property
-<<<<<<< HEAD
     def signal_progress_percent(self):
         # convert to %
         return self.progress*100
@@ -153,87 +152,6 @@
     def row_count_px(self, row_count_px: int):
         self.log.info(f'setting row count to: {row_count_px} [px]')
         self._row_count_px = row_count_px
-=======
-    def x_voxel_size(self):
-        return self._x_voxel_size
-
-    @x_voxel_size.setter
-    def x_voxel_size(self, x_voxel_size: float):
-        self.log.info(f'setting x voxel size to: {x_voxel_size} [um]')
-        self._x_voxel_size = x_voxel_size
-
-    @property
-    def y_voxel_size(self):
-        return self._y_voxel_size
-
-    @y_voxel_size.setter
-    def y_voxel_size(self, y_voxel_size: float):
-        self.log.info(f'setting y voxel size to: {y_voxel_size} [um]')
-        self._y_voxel_size = y_voxel_size
-
-    @property
-    def z_voxel_size(self):
-        return self._z_voxel_size
-
-    @z_voxel_size.setter
-    def z_voxel_size(self, z_voxel_size: float):
-        self.log.info(f'setting z voxel size to: {z_voxel_size} [um]')
-        self._z_voxel_size = z_voxel_size
-
-    @property
-    def x_pos_mm(self):
-        return self._x_pos_mm
-
-    @x_pos_mm.setter
-    def x_pos_mm(self, x_pos_mm: float):
-        self.log.info(f'setting x position to: {x_pos_mm} [mm]')
-        self._x_pos_mm = x_pos_mm * 1000
-
-    @property
-    def y_pos_mm(self):
-        return self._y_pos_mm
-
-    @y_pos_mm.setter
-    def y_pos_mm(self, y_pos_mm: float):
-        self.log.info(f'setting y position to: {y_pos_mm} [mm]')
-        self._y_pos_mm = y_pos_mm * 1000
-
-    @property
-    def z_pos_mm(self):
-        return self._z_pos_mm
-
-    @z_pos_mm.setter
-    def z_pos_mm(self, z_pos_mm: float):
-        self.log.info(f'setting z position to: {z_pos_mm} [mm]')
-        self._z_pos_mm = z_pos_mm * 1000
-
-    @property
-    def frame_count(self):
-        return self._frame_count
-
-    @frame_count.setter
-    def frame_count(self, frame_count: int):
-        self.log.info(f'setting frame count to: {frame_count} [px]')
-        self._frame_count = frame_count
-
-    @property
-    def column_count(self):
-        return self._colum_count
-
-    @column_count.setter
-    def column_count(self, column_count: int):
-        self.log.info(f'setting column count to: {column_count} [px]')
-        self._colum_count = column_count
-
-    @property
-    def row_count(self):
-        return self._rows
-
-    @row_count.setter
-    def row_count(self, row_count: int):
-        self.log.info(f'setting row count to: {row_count} [px]')
-        self._rows = row_count
->>>>>>> 6a293ddf
 
     @property
     def chunk_count_px(self):
@@ -249,11 +167,7 @@
         if compression not in valid:
             raise ValueError("compression type must be one of %r." % valid)
         self.log.info(f'setting compression mode to: {compression}')
-<<<<<<< HEAD
-        self._compression = compression
-=======
         self._compression = COMPRESSION_TYPES[compression]
->>>>>>> 6a293ddf
 
     @property
     def data_type(self):
@@ -326,15 +240,9 @@
         # Specs for reconstructing the shared memory object.
         self._shm_name = Array(c_wchar, 32)  # hidden and exposed via property.
         # This is almost always going to be: (chunk_size, rows, columns).
-<<<<<<< HEAD
         chunk_shape_map = {'x': self._column_count_px,
            'y': self._row_count_px,
            'z': CHUNK_COUNT_PX}
-=======
-        chunk_shape_map = {'x': self._colum_count,
-           'y': self._rows,
-           'z': CHUNK_SIZE}
->>>>>>> 6a293ddf
         self.shm_shape = [chunk_shape_map[x] for x in self.chunk_dim_order]
         self.shm_nbytes = \
             int(np.prod(self.shm_shape, dtype=np.int64)*np.dtype(DATA_TYPES[self._data_type]).itemsize)
@@ -342,36 +250,20 @@
         self.application_name = 'PyImarisWriter'
         self.application_version = '1.0.0'
         # voxel size metadata to create the converter
-<<<<<<< HEAD
         self.image_size = pw.ImageSize(x=self._column_count_px, y=self._row_count_px, z=self._frame_count_px,
                           c=1, t=1)
         self.block_size = pw.ImageSize(x=self._column_count_px, y=self._row_count_px, z=CHUNK_COUNT_PX,
                                   c=1, t=1)
-=======
-        self.image_size = pw.ImageSize(x=self._colum_count, y=self._rows, z=self._frame_count,
-                                       c=1, t=1)
-        self.block_size = pw.ImageSize(x=self._colum_count, y=self._rows, z=CHUNK_SIZE,
-                                       c=1, t=1)
->>>>>>> 6a293ddf
         self.sample_size = pw.ImageSize(x=1, y=1, z=1, c=1, t=1)
         # compute the start/end extremes of the enclosed rectangular solid.
         # (x0, y0, z0) position (in [um]) of the beginning of the first voxel,
         # (xf, yf, zf) position (in [um]) of the end of the last voxel.
-<<<<<<< HEAD
         x0 = self._x_position_mm - (self._x_voxel_size_um * 0.5 * self._column_count_px)
         y0 = self._y_position_mm - (self._y_voxel_size_um * 0.5 * self._row_count_px)
         z0 = self._z_position_mm
         xf = self._x_position_mm + (self._x_voxel_size_um * 0.5 * self._column_count_px)
         yf = self._y_position_mm + (self._y_voxel_size_um * 0.5 * self._row_count_px)
         zf = self._z_position_mm + self._frame_count_px * self._z_voxel_size_um
-=======
-        x0 = self._x_pos_mm - (self._x_voxel_size * 0.5 * self._colum_count)
-        y0 = self._y_pos_mm - (self._y_voxel_size * 0.5 * self._rows)
-        z0 = self._z_pos_mm
-        xf = self._x_pos_mm + (self._x_voxel_size * 0.5 * self._colum_count)
-        yf = self._y_pos_mm + (self._y_voxel_size * 0.5 * self._rows)
-        zf = self._z_pos_mm + self._frame_count * self._z_voxel_size
->>>>>>> 6a293ddf
         self.image_extents = pw.ImageExtents(-x0, -y0, -z0, -xf, -yf, -zf)
         # c = channel, t = time. These fields are unused for now.
         # Note: ImarisWriter performs MUCH faster when the dimension sequence
@@ -393,18 +285,7 @@
         self.thread_count = 2*multiprocessing.cpu_count()
         self.opts.mNumberOfThreads = self.thread_count
         # set compression type
-<<<<<<< HEAD
-        if self._compression == 'lz4shuffle':
-            self.opts.mCompressionAlgorithmType = pw.eCompressionAlgorithmShuffleLZ4
-        elif self._compression == 'none':
-            self.opts.mCompressionAlgorithmType = pw.eCompressionAlgorithmNone
-=======
-        # if self.compression_style == 'lz4shuffle':
-        #     self.opts.mCompressionAlgorithmType = pw.eCompressionAlgorithmShuffleLZ4
-        # elif self.compression_style == 'none':
-        #     self.opts.mCompressionAlgorithmType = pw.eCompressionAlgorithmNone
         self.opts.mCompressionAlgorithmType = self._compression
->>>>>>> 6a293ddf
         # color parameters
         self.adjust_color_range = False
         self.color_infos = [pw.ColorInfo()]
@@ -430,24 +311,14 @@
         log_handler = logging.StreamHandler(sys.stdout)
         log_handler.setFormatter(log_formatter)
         logger.addHandler(log_handler)
-
-<<<<<<< HEAD
-        filepath = str((self._path/Path(f"{self._filename}")).absolute())
-=======
         filepath = str((self._path / Path(f"{self._filename}")).absolute())
->>>>>>> 6a293ddf
         converter = \
             pw.ImageConverter(DATA_TYPES[self._data_type], self.image_size, self.sample_size,
                               self.dimension_sequence, self.block_size, filepath, 
                               self.opts, self.application_name,
                               self.application_version, self.callback_class)
-<<<<<<< HEAD
         chunk_total = ceil(self._frame_count_px/CHUNK_COUNT_PX)
         for chunk_num in range(chunk_total):
-=======
-        chunk_count = ceil(self._frame_count / CHUNK_SIZE)
-        for chunk_num in range(chunk_count):
->>>>>>> 6a293ddf
             block_index = pw.ImageSize(x=0, y=0, z=chunk_num, c=0, t=0)
             # Wait for new data.
             while self.done_reading.is_set():
@@ -456,11 +327,7 @@
             shm = SharedMemory(self.shm_name, create=False, size=self.shm_nbytes)
             frames = np.ndarray(self.shm_shape, DATA_TYPES[self._data_type], buffer=shm.buf)
             logger.warning(f"{self._filename}: writing chunk "
-<<<<<<< HEAD
                   f"{chunk_num+1}/{chunk_total} of size {frames.shape}.")
-=======
-                  f"{chunk_num+1}/{chunk_count} of size {frames.shape}.")
->>>>>>> 6a293ddf
             start_time = perf_counter()
             dim_order = [self.dim_map[x] for x in self.chunk_dim_order]
             # Put the frames back into x, y, z, c, t order.
